--- conflicted
+++ resolved
@@ -259,11 +259,7 @@
 		return errors.Wrapf(err, "could not connect to peer '%v'", multiaddrString)
 	}
 
-<<<<<<< HEAD
-	t.Infof(0, "connected to peer")
-=======
 	t.Infof(0, "connected to %v", pinfo.ID)
->>>>>>> e1eca333
 
 	return nil
 }
