BootstrapPeers: []
<<<<<<< HEAD
DataRoot: node1_data/destiny
=======
DataRoot: node1_data/t
>>>>>>> b43a913f
DNSOverHTTPSURL: ""
Libp2pTransport:
    Enabled: true
    ListenAddr: 0.0.0.0
    ListenPort: 21231
    ReachableAt: ""
    StaticRelays: []
BraidHTTPTransport:
    Enabled: true
    ListenHost: :8080
    DefaultStateURI: ""
    ReachableAt: ""
AuthProtocol:
    Enabled: true
BlobProtocol:
    Enabled: true
TreeProtocol:
    Enabled: true
    MaxPeersPerSubscription: 4
HTTPRPC:
    Enabled: true
    ListenHost: :8081
    Whitelist:
        Enabled: false
        PermittedAddrs: []
        JWTSecret: ""<|MERGE_RESOLUTION|>--- conflicted
+++ resolved
@@ -1,9 +1,5 @@
 BootstrapPeers: []
-<<<<<<< HEAD
-DataRoot: node1_data/destiny
-=======
 DataRoot: node1_data/t
->>>>>>> b43a913f
 DNSOverHTTPSURL: ""
 Libp2pTransport:
     Enabled: true
